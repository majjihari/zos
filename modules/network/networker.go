--- conflicted
+++ resolved
@@ -70,9 +70,6 @@
 }
 
 // ApplyNetResource implements modules.Networker interface
-<<<<<<< HEAD
-func (n *networker) ApplyNetResource(network modules.Network) (err error) {
-=======
 func (n *networker) ApplyNetResource(network *modules.Network) (err error) {
 
 	if err := validateNetwork(network); err != nil {
@@ -80,7 +77,7 @@
 		return err
 	}
 
->>>>>>> b0ad3d4d
+
 	log.Info().Msg("apply netresource")
 
 	path := filepath.Join(n.storageDir, string(network.NetID))
